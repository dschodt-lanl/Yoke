"""Initial training setup for LodeRunner on LSC material densities.

This version of training uses only the lsc240420 data with only per-material
density along with the velocity field. A single timestep is input, a single
timestep is predicted. The number of input variables is fixed throughout
training.

"""

#############################################
# Packages
#############################################
import os
import time
import argparse
import torch
import torch.nn as nn
import random
import logging
import numpy as np

from yoke.models.vit.swin.bomberman import LodeRunner
from yoke.datasets.lsc_dataset import LSC_rho2rho_temporal_DataSet
import yoke.torch_training_utils as tr
from yoke.parallel_utils import LodeRunner_DataParallel
<<<<<<< HEAD
from yoke.helpers import cli

=======
import yoke.utils.logger as yl
>>>>>>> 39ca8961

#############################################
# Inputs
#############################################
descr_str = (
    "Trains LodeRunner architecture on single-timstep input and output of the "
    "lsc240420 per-material density fields."
)
parser = argparse.ArgumentParser(
    prog="Initial LodeRunner Training", description=descr_str, fromfile_prefix_chars="@"
)
<<<<<<< HEAD
parser = cli.add_default_args(parser=parser)
parser = cli.add_filepath_args(parser=parser)
parser = cli.add_computing_args(parser=parser)
parser = cli.add_model_args(parser=parser)
parser = cli.add_training_args(parser=parser)
parser = cli.add_step_lr_scheduler_args(parser=parser)

# Change some default filepaths.
parser.set_defaults(
    train_filelist="lsc240420_prefixes_train_80pct.txt",
    validation_filelist="lsc240420_prefixes_validation_10pct.txt",
    test_filelist="lsc240420_prefixes_test_10pct.txt",
=======

#############################################
# Channel Subset Study Param
#############################################
parser.add_argument(
    "--channel_map_size",
    action="store",
    type=int,
    default=0,
    help="Index into the list of tuple of input and output channel subsets",
)

#############################################
# Data Parallelism
#############################################
parser.add_argument(
    '--multigpu',
    action='store_true',
    help='Supports multiple GPUs on a single node.'
)

#############################################
# Learning Problem
#############################################
parser.add_argument(
    "--studyIDX",
    action="store",
    type=int,
    default=1,
    help="Study ID number to match hyperparameters",
)

#############################################
# File Paths
#############################################
parser.add_argument(
    "--FILELIST_DIR",
    action="store",
    type=str,
    default=os.path.join(os.path.dirname(__file__), "../../filelists/"),
    help="Directory where filelists are located.",
)

parser.add_argument(
    "--LSC_NPZ_DIR",
    action="store",
    type=str,
    default=os.path.join(os.path.dirname(__file__), "../../../data_examples/lsc240420/"),
    help="Directory in which LSC *.npz files live.",
)

parser.add_argument(
    "--train_filelist",
    action="store",
    type=str,
    default="lsc240420_prefixes_train_80pct.txt",
    help="Path to list of files to train on.",
)

parser.add_argument(
    "--validation_filelist",
    action="store",
    type=str,
    default="lsc240420_prefixes_validation_10pct.txt",
    help="Path to list of files to validate on.",
)

parser.add_argument(
    "--test_filelist",
    action="store",
    type=str,
    default="lsc240420_prefixes_test_10pct.txt",
    help="Path to list of files to test on.",
)

#############################################
# Model Parameters
#############################################
parser.add_argument(
    "--block_structure",
    action="store",
    type=int,
    nargs="+",
    default=[1, 1, 3, 1],
    help="List of number of SW-MSA layers in each SWIN block.",
)

parser.add_argument(
    "--embed_dim",
    action="store",
    type=int,
    default=128,
    help="Initial embedding dimension for SWIN-Unet.",
)

#############################################
# Training Parameters
#############################################
parser.add_argument(
    "--init_learnrate",
    action="store",
    type=float,
    default=1e-3,
    help="Initial learning rate",
)

parser.add_argument(
    "--LRepoch_per_step",
    action="store",
    type=float,
    default=10,
    help="Number of epochs per LR reduction.",
)

parser.add_argument(
    "--LRdecay", action="store", type=float, default=0.5, help="LR decay factor."
)

parser.add_argument(
    "--batch_size", action="store", type=int, default=64, help="Batch size"
)

parser.add_argument(
    "--num_workers",
    action="store",
    type=int,
    default=4,
    help=("Number of processes simultaneously loading batches of data. "
          "NOTE: If set too big workers will swamp memory!!")
)

parser.add_argument(
    "--prefetch_factor",
    action="store",
    type=int,
    default=2,
    help=("Number of batches each worker preloads ahead of time. "
          "NOTE: If set too big preload will swamp memory!!")
)

#############################################
# Epoch Parameters
#############################################
parser.add_argument(
    "--total_epochs", action="store", type=int, default=10, help="Total training epochs"
)

parser.add_argument(
    "--cycle_epochs",
    action="store",
    type=int,
    default=5,
    help=(
        "Number of epochs between saving the model and re-queueing "
        "training process; must be able to be completed in the "
        "set wall time"
    ),
)

parser.add_argument(
    "--train_batches",
    action="store",
    type=int,
    default=250,
    help="Number of batches to train on in a given epoch",
)

parser.add_argument(
    "--val_batches",
    action="store",
    type=int,
    default=25,
    help="Number of batches to validate on in a given epoch",
)

parser.add_argument(
    "--TRAIN_PER_VAL",
    action="store",
    type=int,
    default=10,
    help="Number of training epochs between each validation epoch",
)

parser.add_argument(
    "--trn_rcrd_filename",
    action="store",
    type=str,
    default="./default_training.csv",
    help="Filename for text file of training loss and metrics on each batch",
)

parser.add_argument(
    "--val_rcrd_filename",
    action="store",
    type=str,
    default="./default_validation.csv",
    help="Filename for text file of validation loss and metrics on each batch",
)

parser.add_argument(
    "--continuation",
    action="store_true",
    help="Indicates if training is being continued or restarted",
)

parser.add_argument(
    "--checkpoint",
    action="store",
    type=str,
    default="None",
    help="Path to checkpoint to continue training from",
>>>>>>> 39ca8961
)


############################################
# Select n channles randomly for an epoch
############################################
def rand_channel_map(
        max_number_channels: int,
        num_subchannels: int,
        seed: int = None,
        _seed_set: list[bool] = [False]
) -> list:
    """Choose list of subsampled channels."""
    if num_subchannels > max_number_channels:
        raise ValueError("Subsampled channels cannot be greater than maximum channels.")

    if seed is not None and not _seed_set[0]:
        random.seed(seed)
        _seed_set[0] = True  # Mark the seed as set

    return sorted(random.sample(range(0, N), n))


if __name__ == "__main__":
    #############################################
    # Process Inputs
    #############################################
    yl.configure_logger("yoke_logger", level=logging.INFO)

    device = torch.device("cuda" if torch.cuda.is_available() else "cpu")
    args = parser.parse_args()

    # Study ID
    studyIDX = args.studyIDX

    # Data Paths
    train_filelist = args.FILELIST_DIR + args.train_filelist
    validation_filelist = args.FILELIST_DIR + args.validation_filelist
    test_filelist = args.FILELIST_DIR + args.test_filelist

    # Model Parameters
    embed_dim = args.embed_dim
    block_structure = tuple(args.block_structure)

    # Training Parameters
    initial_learningrate = args.init_learnrate
    LRepoch_per_step = args.LRepoch_per_step
    LRdecay = args.LRdecay
    batch_size = args.batch_size

    # Number of workers controls how batches of data are prefetched and,
    # possibly, pre-loaded onto GPUs. If the number of workers is large they
    # will swamp memory and jobs will fail.
    num_workers = args.num_workers
    prefetch_factor = args.prefetch_factor

    # Epoch Parameters
    total_epochs = args.total_epochs
    cycle_epochs = args.cycle_epochs
    train_batches = args.train_batches
    val_batches = args.val_batches
    train_per_val = args.TRAIN_PER_VAL
    trn_rcrd_filename = args.trn_rcrd_filename
    val_rcrd_filename = args.val_rcrd_filename
    CONTINUATION = args.continuation
    START = not CONTINUATION
    checkpoint = args.checkpoint

    #############################################
    # Check Devices
    #############################################
    print("\n")
    print("Slurm & Device Information")
    print("=========================================")
    print("Slurm Job ID:", os.environ["SLURM_JOB_ID"])
    print("Pytorch Cuda Available:", torch.cuda.is_available())
    print("GPU ID:", os.environ["SLURM_JOB_GPUS"])
    print("Number of System CPUs:", os.cpu_count())
    print("Number of CPUs per GPU:", os.environ["SLURM_JOB_CPUS_PER_NODE"])

    print("\n")
    print("Model Training Information")
    print("=========================================")

    #############################################
    # Initialize Model
    #############################################
    hydro_fields =[
        'density_case',
        'density_cushion',
        'density_maincharge',
        'density_outside_air',
        'density_striker',
        'density_throw',
        'Uvelocity',
        'Wvelocity',
    ]

    model = LodeRunner(
<<<<<<< HEAD
        default_vars=[
            "density_case",
            "density_cushion",
            "density_maincharge",
            "density_outside_air",
            "density_striker",
            "density_throw",
            "Uvelocity",
            "Wvelocity",
        ],
=======
        default_vars=hydro_fields,
>>>>>>> 39ca8961
        image_size=(1120, 800),
        patch_size=(10, 10),
        embed_dim=embed_dim,
        emb_factor=2,
        num_heads=8,
        block_structure=block_structure,
        window_sizes=[
            (8, 8),
            (8, 8),
            (4, 4),
            (2, 2),
        ],
        patch_merge_scales=[
            (2, 2),
            (2, 2),
            (2, 2),
        ],
    )

    print("Lode Runner parameters:", tr.count_torch_params(model, trainable=True))
    # Wait to move model to GPU until after the checkpoint load. Then
    # explicitly move model and optimizer state to GPU.

    #############################################
    # Initialize Optimizer
    #############################################
    optimizer = torch.optim.AdamW(
        model.parameters(),
        lr=initial_learningrate,
        betas=(0.9, 0.999),
        eps=1e-08,
        weight_decay=0.01,
    )

    #############################################
    # Initialize Loss
    #############################################
    # Use `reduction='none'` so loss on each sample in batch can be recorded.
    loss_fn = nn.MSELoss(reduction="none")

    print("Model initialized.")

    #############################################
    # Load Model for Continuation
    #############################################
    if CONTINUATION:
        starting_epoch = tr.load_model_and_optimizer_hdf5(model, optimizer, checkpoint)
        print("Model state loaded for continuation.")
    else:
        starting_epoch = 0

    #############################################
    # Move model and optimizer state to GPU
    #############################################
    if args.multigpu:
        model = LodeRunner_DataParallel(model)

    model.to(device)

    for state in optimizer.state.values():
        for k, v in state.items():
            if isinstance(v, torch.Tensor):
                state[k] = v.to(device)

    #############################################
    # Setup LR scheduler
    #############################################
    stepLRsched = torch.optim.lr_scheduler.StepLR(
        optimizer,
        step_size=LRepoch_per_step,
        gamma=LRdecay,
        last_epoch=starting_epoch - 1,
    )
<<<<<<< HEAD

    #############################################
    # Initialize Data
    #############################################
    train_dataset = LSC_rho2rho_temporal_DataSet(
        args.LSC_NPZ_DIR,
        file_prefix_list=train_filelist,
        max_timeIDX_offset=2,  # This could be a variable.
        max_file_checks=10,
    )
    val_dataset = LSC_rho2rho_temporal_DataSet(
        args.LSC_NPZ_DIR,
        file_prefix_list=validation_filelist,
        max_timeIDX_offset=2,  # This could be a variable.
        max_file_checks=10,
    )
    test_dataset = LSC_rho2rho_temporal_DataSet(
        args.LSC_NPZ_DIR,
        file_prefix_list=test_filelist,
        max_timeIDX_offset=2,  # This could be a variable.
        max_file_checks=10,
    )

    print("Datasets initialized...")
=======
>>>>>>> 39ca8961

    #############################################
    # Training Loop
    #############################################
    # Train Model
    print("Training Model . . .")
    starting_epoch += 1
    ending_epoch = min(starting_epoch + cycle_epochs, total_epochs + 1)

<<<<<<< HEAD
    # Setup Dataloaders
    train_dataloader = tr.make_dataloader(
        train_dataset,
        batch_size,
        train_batches,
        num_workers=num_workers,
        prefetch_factor=prefetch_factor,
    )
    val_dataloader = tr.make_dataloader(
        val_dataset,
        batch_size,
        val_batches,
        num_workers=num_workers,
        prefetch_factor=prefetch_factor,
    )
    print("DataLoaders initialized...")

=======
    # For reproducibility of channel map per epoch
    SEED = 42
    
    max_channels = len(hydro_fields)
    yl.logger.info(f"Max Channel  : {max_channels}")

    channel_map_size = args.channel_map_size
    yl.logger.info(f"channel_map_size = {channel_map_size}")

    # Change hydrofields to array to enable slicing with channel map
    hydro_fields = np.array(hydro_fields)
>>>>>>> 39ca8961
    for epochIDX in range(starting_epoch, ending_epoch):
        # Randomly select 'channel_map_size' number of channels from for the epoch
        channel_map = rand_channel_map(max_channels, channel_map_size, SEED)

        log_str = (
            f"Epoch {epochIDX:04d}, "
            f"Nchannels:{channel_map_size:03d}, "
            f"Channel Map:{channel_map}"
            )
        yl.logger.info(log_str)

        #############################################
        # Initialize Data
        # For varying channels subset per epoch, the
        # data must be initialized for each epoch.
        #############################################
        train_dataset = LSC_rho2rho_temporal_DataSet(
            args.LSC_NPZ_DIR,
            file_prefix_list=train_filelist,
            max_timeIDX_offset=2,  # This could be a variable.
            max_file_checks=10,
            hydro_fields=hydro_fields[channel_map],
        )
        val_dataset = LSC_rho2rho_temporal_DataSet(
            args.LSC_NPZ_DIR,
            file_prefix_list=validation_filelist,
            max_timeIDX_offset=2,  # This could be a variable.
            max_file_checks=10,
            hydro_fields=hydro_fields[channel_map],
        )
        test_dataset = LSC_rho2rho_temporal_DataSet(
            args.LSC_NPZ_DIR,
            file_prefix_list=test_filelist,
            max_timeIDX_offset=2,  # This could be a variable.
            max_file_checks=10,
            hydro_fields=hydro_fields[channel_map],
        )

        print("Datasets initialized...")

        # Setup Dataloaders
        train_dataloader = tr.make_dataloader(
            train_dataset,
            batch_size,
            train_batches,
            num_workers=num_workers,
            prefetch_factor=prefetch_factor
        )
        val_dataloader = tr.make_dataloader(
            val_dataset,
            batch_size,
            val_batches,
            num_workers=num_workers,
            prefetch_factor=prefetch_factor
        )
        print("DataLoaders initialized...")

        # Time each epoch and print to stdout
        startTime = time.time()

        # Train an Epoch
        tr.train_simple_loderunner_epoch(
            channel_map,
            training_data=train_dataloader,
            validation_data=val_dataloader,
            model=model,
            optimizer=optimizer,
            loss_fn=loss_fn,
            epochIDX=epochIDX,
            train_per_val=train_per_val,
            train_rcrd_filename=trn_rcrd_filename,
            val_rcrd_filename=val_rcrd_filename,
            device=device,
            verbose=False,
        )

        # Increment LR scheduler
        stepLRsched.step()

        endTime = time.time()
        epoch_time = (endTime - startTime) / 60

        # Print Summary Results
        print("Completed epoch " + str(epochIDX) + "...", flush=True)
        print("Epoch time (minutes):", epoch_time, flush=True)

        # Clear GPU memory after each epoch
        torch.cuda.empty_cache()

    # Save Model Checkpoint
    print("Saving model checkpoint at end of epoch " + str(epochIDX) + ". . .")

    # Move the model back to CPU prior to saving to increase portability
    model.to("cpu")
    # Move optimizer state back to CPU
    for state in optimizer.state.values():
        for k, v in state.items():
            if isinstance(v, torch.Tensor):
                state[k] = v.to("cpu")

    # Save model and optimizer state in hdf5
    h5_name_str = "study{0:03d}_modelState_epoch{1:04d}.hdf5"
    new_h5_path = os.path.join("./", h5_name_str.format(studyIDX, epochIDX))
    tr.save_model_and_optimizer_hdf5(
        model, optimizer, epochIDX, new_h5_path, compiled=False
    )

    #############################################
    # Continue if Necessary
    #############################################
    FINISHED_TRAINING = epochIDX + 1 > total_epochs
    if not FINISHED_TRAINING:
        new_slurm_file = tr.continuation_setup(
            new_h5_path, studyIDX, last_epoch=epochIDX
        )
        os.system(f"sbatch {new_slurm_file}")

    ###########################################################################
    # For array prediction, especially large array prediction, the network is
    # not evaluated on the test set after training. This is performed using
    # the *evaluation* module as a separate post-analysis step.
    ###########################################################################<|MERGE_RESOLUTION|>--- conflicted
+++ resolved
@@ -23,12 +23,8 @@
 from yoke.datasets.lsc_dataset import LSC_rho2rho_temporal_DataSet
 import yoke.torch_training_utils as tr
 from yoke.parallel_utils import LodeRunner_DataParallel
-<<<<<<< HEAD
 from yoke.helpers import cli
-
-=======
 import yoke.utils.logger as yl
->>>>>>> 39ca8961
 
 #############################################
 # Inputs
@@ -40,7 +36,6 @@
 parser = argparse.ArgumentParser(
     prog="Initial LodeRunner Training", description=descr_str, fromfile_prefix_chars="@"
 )
-<<<<<<< HEAD
 parser = cli.add_default_args(parser=parser)
 parser = cli.add_filepath_args(parser=parser)
 parser = cli.add_computing_args(parser=parser)
@@ -53,7 +48,7 @@
     train_filelist="lsc240420_prefixes_train_80pct.txt",
     validation_filelist="lsc240420_prefixes_validation_10pct.txt",
     test_filelist="lsc240420_prefixes_test_10pct.txt",
-=======
+)
 
 #############################################
 # Channel Subset Study Param
@@ -66,217 +61,15 @@
     help="Index into the list of tuple of input and output channel subsets",
 )
 
-#############################################
-# Data Parallelism
-#############################################
-parser.add_argument(
-    '--multigpu',
-    action='store_true',
-    help='Supports multiple GPUs on a single node.'
-)
-
-#############################################
-# Learning Problem
-#############################################
-parser.add_argument(
-    "--studyIDX",
-    action="store",
-    type=int,
-    default=1,
-    help="Study ID number to match hyperparameters",
-)
-
-#############################################
-# File Paths
-#############################################
-parser.add_argument(
-    "--FILELIST_DIR",
-    action="store",
-    type=str,
-    default=os.path.join(os.path.dirname(__file__), "../../filelists/"),
-    help="Directory where filelists are located.",
-)
-
-parser.add_argument(
-    "--LSC_NPZ_DIR",
-    action="store",
-    type=str,
-    default=os.path.join(os.path.dirname(__file__), "../../../data_examples/lsc240420/"),
-    help="Directory in which LSC *.npz files live.",
-)
-
-parser.add_argument(
-    "--train_filelist",
-    action="store",
-    type=str,
-    default="lsc240420_prefixes_train_80pct.txt",
-    help="Path to list of files to train on.",
-)
-
-parser.add_argument(
-    "--validation_filelist",
-    action="store",
-    type=str,
-    default="lsc240420_prefixes_validation_10pct.txt",
-    help="Path to list of files to validate on.",
-)
-
-parser.add_argument(
-    "--test_filelist",
-    action="store",
-    type=str,
-    default="lsc240420_prefixes_test_10pct.txt",
-    help="Path to list of files to test on.",
-)
-
-#############################################
-# Model Parameters
-#############################################
-parser.add_argument(
-    "--block_structure",
-    action="store",
-    type=int,
-    nargs="+",
-    default=[1, 1, 3, 1],
-    help="List of number of SW-MSA layers in each SWIN block.",
-)
-
-parser.add_argument(
-    "--embed_dim",
-    action="store",
-    type=int,
-    default=128,
-    help="Initial embedding dimension for SWIN-Unet.",
-)
-
-#############################################
-# Training Parameters
-#############################################
-parser.add_argument(
-    "--init_learnrate",
-    action="store",
-    type=float,
-    default=1e-3,
-    help="Initial learning rate",
-)
-
-parser.add_argument(
-    "--LRepoch_per_step",
-    action="store",
-    type=float,
-    default=10,
-    help="Number of epochs per LR reduction.",
-)
-
-parser.add_argument(
-    "--LRdecay", action="store", type=float, default=0.5, help="LR decay factor."
-)
-
-parser.add_argument(
-    "--batch_size", action="store", type=int, default=64, help="Batch size"
-)
-
-parser.add_argument(
-    "--num_workers",
-    action="store",
-    type=int,
-    default=4,
-    help=("Number of processes simultaneously loading batches of data. "
-          "NOTE: If set too big workers will swamp memory!!")
-)
-
-parser.add_argument(
-    "--prefetch_factor",
-    action="store",
-    type=int,
-    default=2,
-    help=("Number of batches each worker preloads ahead of time. "
-          "NOTE: If set too big preload will swamp memory!!")
-)
-
-#############################################
-# Epoch Parameters
-#############################################
-parser.add_argument(
-    "--total_epochs", action="store", type=int, default=10, help="Total training epochs"
-)
-
-parser.add_argument(
-    "--cycle_epochs",
-    action="store",
-    type=int,
-    default=5,
-    help=(
-        "Number of epochs between saving the model and re-queueing "
-        "training process; must be able to be completed in the "
-        "set wall time"
-    ),
-)
-
-parser.add_argument(
-    "--train_batches",
-    action="store",
-    type=int,
-    default=250,
-    help="Number of batches to train on in a given epoch",
-)
-
-parser.add_argument(
-    "--val_batches",
-    action="store",
-    type=int,
-    default=25,
-    help="Number of batches to validate on in a given epoch",
-)
-
-parser.add_argument(
-    "--TRAIN_PER_VAL",
-    action="store",
-    type=int,
-    default=10,
-    help="Number of training epochs between each validation epoch",
-)
-
-parser.add_argument(
-    "--trn_rcrd_filename",
-    action="store",
-    type=str,
-    default="./default_training.csv",
-    help="Filename for text file of training loss and metrics on each batch",
-)
-
-parser.add_argument(
-    "--val_rcrd_filename",
-    action="store",
-    type=str,
-    default="./default_validation.csv",
-    help="Filename for text file of validation loss and metrics on each batch",
-)
-
-parser.add_argument(
-    "--continuation",
-    action="store_true",
-    help="Indicates if training is being continued or restarted",
-)
-
-parser.add_argument(
-    "--checkpoint",
-    action="store",
-    type=str,
-    default="None",
-    help="Path to checkpoint to continue training from",
->>>>>>> 39ca8961
-)
-
 
 ############################################
 # Select n channles randomly for an epoch
 ############################################
 def rand_channel_map(
-        max_number_channels: int,
-        num_subchannels: int,
-        seed: int = None,
-        _seed_set: list[bool] = [False]
+    max_number_channels: int,
+    num_subchannels: int,
+    seed: int = None,
+    _seed_set: list[bool] = [False],
 ) -> list:
     """Choose list of subsampled channels."""
     if num_subchannels > max_number_channels:
@@ -353,32 +146,19 @@
     #############################################
     # Initialize Model
     #############################################
-    hydro_fields =[
-        'density_case',
-        'density_cushion',
-        'density_maincharge',
-        'density_outside_air',
-        'density_striker',
-        'density_throw',
-        'Uvelocity',
-        'Wvelocity',
+    hydro_fields = [
+        "density_case",
+        "density_cushion",
+        "density_maincharge",
+        "density_outside_air",
+        "density_striker",
+        "density_throw",
+        "Uvelocity",
+        "Wvelocity",
     ]
 
     model = LodeRunner(
-<<<<<<< HEAD
-        default_vars=[
-            "density_case",
-            "density_cushion",
-            "density_maincharge",
-            "density_outside_air",
-            "density_striker",
-            "density_throw",
-            "Uvelocity",
-            "Wvelocity",
-        ],
-=======
         default_vars=hydro_fields,
->>>>>>> 39ca8961
         image_size=(1120, 800),
         patch_size=(10, 10),
         embed_dim=embed_dim,
@@ -452,33 +232,6 @@
         gamma=LRdecay,
         last_epoch=starting_epoch - 1,
     )
-<<<<<<< HEAD
-
-    #############################################
-    # Initialize Data
-    #############################################
-    train_dataset = LSC_rho2rho_temporal_DataSet(
-        args.LSC_NPZ_DIR,
-        file_prefix_list=train_filelist,
-        max_timeIDX_offset=2,  # This could be a variable.
-        max_file_checks=10,
-    )
-    val_dataset = LSC_rho2rho_temporal_DataSet(
-        args.LSC_NPZ_DIR,
-        file_prefix_list=validation_filelist,
-        max_timeIDX_offset=2,  # This could be a variable.
-        max_file_checks=10,
-    )
-    test_dataset = LSC_rho2rho_temporal_DataSet(
-        args.LSC_NPZ_DIR,
-        file_prefix_list=test_filelist,
-        max_timeIDX_offset=2,  # This could be a variable.
-        max_file_checks=10,
-    )
-
-    print("Datasets initialized...")
-=======
->>>>>>> 39ca8961
 
     #############################################
     # Training Loop
@@ -488,28 +241,9 @@
     starting_epoch += 1
     ending_epoch = min(starting_epoch + cycle_epochs, total_epochs + 1)
 
-<<<<<<< HEAD
-    # Setup Dataloaders
-    train_dataloader = tr.make_dataloader(
-        train_dataset,
-        batch_size,
-        train_batches,
-        num_workers=num_workers,
-        prefetch_factor=prefetch_factor,
-    )
-    val_dataloader = tr.make_dataloader(
-        val_dataset,
-        batch_size,
-        val_batches,
-        num_workers=num_workers,
-        prefetch_factor=prefetch_factor,
-    )
-    print("DataLoaders initialized...")
-
-=======
     # For reproducibility of channel map per epoch
     SEED = 42
-    
+
     max_channels = len(hydro_fields)
     yl.logger.info(f"Max Channel  : {max_channels}")
 
@@ -518,7 +252,6 @@
 
     # Change hydrofields to array to enable slicing with channel map
     hydro_fields = np.array(hydro_fields)
->>>>>>> 39ca8961
     for epochIDX in range(starting_epoch, ending_epoch):
         # Randomly select 'channel_map_size' number of channels from for the epoch
         channel_map = rand_channel_map(max_channels, channel_map_size, SEED)
@@ -527,7 +260,7 @@
             f"Epoch {epochIDX:04d}, "
             f"Nchannels:{channel_map_size:03d}, "
             f"Channel Map:{channel_map}"
-            )
+        )
         yl.logger.info(log_str)
 
         #############################################
@@ -565,14 +298,14 @@
             batch_size,
             train_batches,
             num_workers=num_workers,
-            prefetch_factor=prefetch_factor
+            prefetch_factor=prefetch_factor,
         )
         val_dataloader = tr.make_dataloader(
             val_dataset,
             batch_size,
             val_batches,
             num_workers=num_workers,
-            prefetch_factor=prefetch_factor
+            prefetch_factor=prefetch_factor,
         )
         print("DataLoaders initialized...")
 
