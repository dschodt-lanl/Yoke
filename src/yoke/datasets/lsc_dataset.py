"""Relating to the layered shaped charge data.

Functions and classes for torch DataSets which sample the Layered Shaped Charge
data, *lsc240420*.

"""

####################################
# Packages
####################################
import sys
from pathlib import Path
import typing
import random
import numpy as np
import pandas as pd
import torch
from torch.utils.data import Dataset

NoneStr = typing.Union[None, str]


################################################
# Functions for returning the run *key* from
# the npz-file name
################################################
def LSCnpz2key(npz_file: str) -> str:
    """Simulation key extraction.

    Function to extract simulation *key* from the name of an .npz file.

    A study key looks like **lsc240420_id00001** and a NPZ filename is like
    **lsc240420_id00001_pvi_idx00000.npz**

    Args:
        npz_file (str): file path from working directory to .npz file

    Returns:
        key (str): The correspond simulation key for the NPZ file.

    """
    key = npz_file.split("/")[-1].split("_pvi_")[0]

    return key


def LSCcsv2bspline_pts(design_file: str, key: str) -> np.ndarray:
    """Function to extract the B-spline nodes.

    Nodes are extracted from the design .csv file given the study key.

    Args:
        design_file (str): File path from working directory to the .csv design file
        key (str): The study information for a given simulation; of the
                   form *lsc240420_id?????*

    Returns:
        bspline_pts (numpy array): The B-spline nodes defining the geometry of
                                   the Layered Shaped Charge

    """
    design_df = pd.read_csv(design_file, sep=",", header=0, index_col=0, engine="python")

    # removed spaces from headers
    for col in design_df.columns:
        design_df.rename(columns={col: col.strip()}, inplace=True)

    bspline_pts = design_df.loc[key, "sa1":"ct7"].values

    return bspline_pts.astype(float)


def LSCread_npz(npz: np.lib.npyio.NpzFile, field: str) -> np.ndarray:
    """Function to extract a value corresponding to an NPZ key.

    Args:
        npz (np.lib.npyio.NpzFile): a loaded .npz file
        field (str): name of field to extract

    """
    return npz[field]


####################################
# DataSet Classes
####################################
class LSC_cntr2rho_DataSet(Dataset):
    """Contour to average density dataset."""

    def __init__(self, LSC_NPZ_DIR: str, filelist: str, design_file: str) -> None:
        """Initialization of class.

        The definition of a dataset object for the *Layered Shaped Charge* data
        which produces pairs of B-spline contour-node vectors and simulation
        times together with an average density field.

        Args:
            LSC_NPZ_DIR (str): Location of LSC NPZ files. A YOKE env variable.
            filelist (str): Text file listing file names to read
            design_file (str): .csv file with master design study parameters

        """
        # Model Arguments
        self.LSC_NPZ_DIR = LSC_NPZ_DIR
        self.filelist = filelist
        self.design_file = design_file

        # Create filelist
        with open(filelist) as f:
            self.filelist = [line.rstrip() for line in f]

        self.Nsamples = len(self.filelist)

    def __len__(self) -> int:
        """Return number of samples in dataset."""
        return self.Nsamples

    def __getitem__(self, index: int) -> tuple[torch.Tensor, torch.Tensor]:
        """Return a tuple of a batch's input and output data."""
        # Get the input image
        filepath = self.filelist[index]
        npz = np.load(self.LSC_NPZ_DIR + filepath)

        true_image = LSCread_npz(npz, "av_density")
        true_image = np.concatenate((np.fliplr(true_image), true_image), axis=1)
        nY, nX = true_image.shape
        true_image = true_image.reshape((1, nY, nX))
        true_image = torch.tensor(true_image).to(torch.float32)

        # Get the contours and sim_time
        sim_key = LSCnpz2key(self.LSC_NPZ_DIR + filepath)
        Bspline_nodes = LSCcsv2bspline_pts(self.design_file, sim_key)
        sim_time = npz["sim_time"]
        npz.close()

        sim_params = np.append(Bspline_nodes, sim_time)
        sim_params = torch.from_numpy(sim_params).to(torch.float32)

        return sim_params, true_image


class LSCnorm_cntr2rho_DataSet(Dataset):
    """Normalized contour to average density dataset."""

    def __init__(
        self, LSC_NPZ_DIR: str, filelist: str, design_file: str, normalization_file: str
    ) -> None:
        """Initialization of normalized dataset.

        The definition of a dataset object for the *Layered Shaped Charge* data
        which produces pairs of B-spline contour-node vectors and simulation
        times together with an average density field.

        This class uses pre-calculated normalization constants to normalize the
        geometry parameters and the density field. The time values are also
        normalized to [0, 1] at regular intervals of 0.25 us.

        Args:
            LSC_NPZ_DIR (str): Location of LSC NPZ files. A YOKE env variable.
            filelist (str): Text file listing file names to read
            design_file (str): .csv file with master design study parameters
            normalization_file: Full-path to the NPZ file containing the pre-calculated
                                normalization quantities.

        """
        # Model Arguments
        self.LSC_NPZ_DIR = LSC_NPZ_DIR
        self.filelist = filelist
        self.design_file = design_file
        self.normalization_file = normalization_file

        # Open normalization file
        # np.savez('./lsc240420_norm.npz',
        #  image_avg=image_avg,
        #  image_min=image_min,
        #  image_max=image_max,
        #  Bspline_avg=Bspline_avg,
        #  Bspline_min=Bspline_min,
        #  Bspline_max=Bspline_max,
        #  **avg_time_dict)

        norm_npz = np.load(self.normalization_file)
        time_keys = [k for k in norm_npz.keys()]
        time_keys.remove("image_avg")
        time_keys.remove("image_min")
        time_keys.remove("image_max")
        time_keys.remove("Bspline_avg")
        time_keys.remove("Bspline_min")
        time_keys.remove("Bspline_max")
        self.time_keys = sorted([float(k) for k in time_keys])

        self.avg_rho_by_time = dict()
        for tk in self.time_keys:
            self.avg_rho_by_time[str(tk)] = norm_npz[str(tk)]

        self.Bspline_min = norm_npz["Bspline_min"]
        self.Bspline_max = norm_npz["Bspline_max"]

        # Create filelist
        with open(filelist) as f:
            self.filelist = [line.rstrip() for line in f]

        self.Nsamples = len(self.filelist)

    def __len__(self) -> int:
        """Return number of samples in dataset."""
        return self.Nsamples

    def __getitem__(self, index: int) -> tuple[torch.Tensor, torch.Tensor]:
        """Return a tuple of a batch's input and output data."""
        # Get the input image
        filepath = self.filelist[index]
        npz = np.load(self.LSC_NPZ_DIR + filepath)

        # Get time associated with image
        sim_time = npz["sim_time"]
        round_sim_time = round(4.0 * sim_time) / 4.0

        # Load image
        true_image = LSCread_npz(npz, "av_density")
        true_image = np.concatenate((np.fliplr(true_image), true_image), axis=1)
        # unbias image
        unbias_true_image = true_image - self.avg_rho_by_time[str(round_sim_time)]
        # unbias_true_image = self.avg_rho_by_time[str(round_sim_time)]
        nY, nX = unbias_true_image.shape
        unbias_true_image = unbias_true_image.reshape((1, nY, nX))
        unbias_true_image = torch.tensor(unbias_true_image).to(torch.float32)

        # Get the contours and sim_time
        sim_key = LSCnpz2key(self.LSC_NPZ_DIR + filepath)
        Bspline_nodes = LSCcsv2bspline_pts(self.design_file, sim_key)

        npz.close()

        # Scale round_sim_time
        norm_time = round_sim_time / 25.0

        # Normalize Bspline nodes
        norm_Bspline_nodes = (Bspline_nodes - self.Bspline_min) / (
            self.Bspline_max - self.Bspline_min
        )
        norm_sim_params = np.append(norm_Bspline_nodes, norm_time)
        norm_sim_params = torch.from_numpy(norm_sim_params).to(torch.float32)

        return norm_sim_params, unbias_true_image


class LSC_cntr2hfield_DataSet(Dataset):
    """Contour to set of fields dataset."""

    def __init__(
        self,
        LSC_NPZ_DIR: str,
        filelist: str,
        design_file: str,
        field_list: list[str] = ["density_throw"],
    ) -> None:
        """Initialization of class.

        The definition of a dataset object for the *Layered Shaped Charge* data
        which produces B-spline contour-node vectors and a *hydro-dynamic
        field* image consisting of channels specified in *field_list*.

        Args:
            LSC_NPZ_DIR (str): Location of LSC NPZ files. A YOKE env variable.
            filelist (str): Text file listing file names to read
            design_file (str): Full-path to .csv file with master design study parameters
            field_list (List[str]): List of hydro-dynamic fields to include as channels
                                    in image.

        """
        # Model Arguments
        self.LSC_NPZ_DIR = LSC_NPZ_DIR
        self.filelist = filelist
        self.design_file = design_file
        self.hydro_fields = field_list

        # Create filelist
        with open(filelist) as f:
            self.filelist = [line.rstrip() for line in f]

        # Shuffle the list of prefixes in-place
        random.shuffle(self.filelist)

        self.Nsamples = len(self.filelist)

    def __len__(self) -> int:
        """Return number of samples in dataset."""
        return self.Nsamples

    def __getitem__(self, index: int) -> tuple[torch.Tensor, torch.Tensor]:
        """Return a tuple of a batch's input and output data."""
        # Get the input image
        filepath = self.filelist[index]
        npz = np.load(self.LSC_NPZ_DIR + filepath)

        hfield_list = []
        for hfield in self.hydro_fields:
            tmp_img = LSCread_npz(npz, hfield)
            # Remember to replace all NaNs with 0.0
            tmp_img = np.nan_to_num(tmp_img, nan=0.0)
            hfield_list.append(tmp_img)

        # Concatenate images channel first.
        hfield = torch.tensor(np.stack(hfield_list, axis=0)).to(torch.float32)

        # Get the contours and sim_time
        sim_key = LSCnpz2key(self.LSC_NPZ_DIR + filepath)
        Bspline_nodes = LSCcsv2bspline_pts(self.design_file, sim_key)
        npz.close()

        geom_params = torch.from_numpy(Bspline_nodes).to(torch.float32)

        return geom_params, hfield


class LSC_rho2rho_temporal_DataSet(Dataset):
    """Temporal LSC dataset."""

    def __init__(
        self,
        LSC_NPZ_DIR: str,
        file_prefix_list: str,
        max_timeIDX_offset: int,
        max_file_checks: int,
    ) -> None:
        """Initialization of timestep dataset.

        This dataset returns multi-channel images at two different times from
        the *Layered Shaped Charge* simulation. The *maximum time-offset* can
        be specified. The channels in the images returned are the densities for
        each material at a given time as well as the (R, Z)-velocity
        fields. The time-offset between the two images is also returned.

        NOTE: The way time indices are chosen necessitates *max_timeIDX_offset*
        being less than or equal to 3 in the lsc240420 data.

        Args:
            LSC_NPZ_DIR (str): Location of LSC NPZ files.
            file_prefix_list (str): Text file listing unique prefixes corresponding
                                    to unique simulations.
            max_timeIDX_offset (int): Maximum timesteps-ahead to attempt
                                      prediction for. A prediction image will be chosen
                                      within this timeframe at random.
            max_file_checks (int): This dataset generates two random time indices and
                                   checks if the corresponding files exist. This
                                   argument controls the maximum number of times indices
                                   are generated before throwing an error.

        """
        # Model Arguments
        self.LSC_NPZ_DIR = LSC_NPZ_DIR
        self.max_timeIDX_offset = max_timeIDX_offset
        self.max_file_checks = max_file_checks

        # Create filelist
        with open(file_prefix_list) as f:
            self.file_prefix_list = [line.rstrip() for line in f]

        # Shuffle the list of prefixes in-place
        random.shuffle(self.file_prefix_list)

        self.Nsamples = len(self.file_prefix_list)

        # Lists of fields to return images for
        self.hydro_fields = [
            "density_case",
            "density_cushion",
            "density_maincharge",
            "density_outside_air",
            "density_striker",
            "density_throw",
            "Uvelocity",
            "Wvelocity",
        ]

        # Initialize random number generator for time index selection
        self.rng = np.random.default_rng()

    def __len__(self) -> int:
        """Return number of samples in dataset."""
        return self.Nsamples

    def __getitem__(self, index: int) -> tuple[torch.Tensor, torch.Tensor, torch.Tensor]:
        """Return a tuple of a batch's input and output data."""
        # Rotate index if necessary
        index = index % self.Nsamples

        # Get the input image. Try several indices if necessary.
        prefix_attempt = 0
        prefix_loop_break = False
        while prefix_attempt < 5:
            file_prefix = self.file_prefix_list[index]

            # Use `while` loop to search until a pair of files which exists is
            # found.
            attempt = 0
            while attempt < self.max_file_checks:
                # Files have name format
                # *lsc240420_id01001_pvi_idx00000.npz*. Choose random starting
                # index 0-96 so the end index will be less than or equal to 99.
                startIDX = self.rng.integers(0, 97)
                endIDX = self.rng.integers(1, self.max_timeIDX_offset + 1) + startIDX

                # Construct file names
                start_file = file_prefix + f"_pvi_idx{startIDX:05d}.npz"
                end_file = file_prefix + f"_pvi_idx{endIDX:05d}.npz"

                # Check if both files exist
                start_file_path = Path(self.LSC_NPZ_DIR + start_file)
                end_file_path = Path(self.LSC_NPZ_DIR + end_file)

                if start_file_path.is_file() and end_file_path.is_file():
                    prefix_loop_break = True
                    break

                attempt += 1

            if attempt == self.max_file_checks:
                fnf_msg = (
                    "In LSC_rho2rho_temporal_DataSet, "
                    "max_file_checks "
                    f"reached for prefix: {file_prefix}"
                )
                print(fnf_msg, file=sys.stderr)

            # Break outer loop if time-pairs were found.
            if prefix_loop_break:
                break

            # Try different prefix if no time-pairs are found.
            print(
                f"Prefix attempt {prefix_attempt + 1} failed. Trying next prefix.",
                file=sys.stderr,
            )
            prefix_attempt += 1
            index = (index + 1) % self.Nsamples  # Rotate index if necessary

        # Load NPZ files. Raise exceptions if file is not able to be loaded.
        try:
            start_npz = np.load(self.LSC_NPZ_DIR + start_file)
        except Exception as e:
            print(
                f"Error loading start file: {self.LSC_NPZ_DIR + start_file}",
                file=sys.stderr,
            )
            raise e

        try:
            end_npz = np.load(self.LSC_NPZ_DIR + end_file)
        except Exception as e:
            print(
                f"Error loading end file: {self.LSC_NPZ_DIR + end_file}", file=sys.stderr
            )
            start_npz.close()
            raise e

        start_img_list = []
        end_img_list = []
        for hfield in self.hydro_fields:
            tmp_img = LSCread_npz(start_npz, hfield)
            # Remember to replace all NaNs with 0.0
            tmp_img = np.nan_to_num(tmp_img, nan=0.0)
            tmp_img = np.concatenate((np.fliplr(tmp_img), tmp_img), axis=1)
            start_img_list.append(tmp_img)

            tmp_img = LSCread_npz(end_npz, hfield)
            # Remember to replace all NaNs with 0.0
            tmp_img = np.nan_to_num(tmp_img, nan=0.0)
            tmp_img = np.concatenate((np.fliplr(tmp_img), tmp_img), axis=1)
            end_img_list.append(tmp_img)

        # Concatenate images channel first.
        start_img = torch.tensor(np.stack(start_img_list, axis=0)).to(torch.float32)
        end_img = torch.tensor(np.stack(end_img_list, axis=0)).to(torch.float32)

        # Get the time offset
        Dt = 0.25 * (endIDX - startIDX)

        # Close the npzs
        start_npz.close()
        end_npz.close()

<<<<<<< HEAD
        return start_img, end_img, Dt


class LSC_halfimage_DataSet(Dataset):
    """This dataset returns multi-channel images at two different times
    from the *Layered Shaped Charge* simulation. The *maximum time-offset*
    can be specified. The channels in the images returned are the densities
    for each material at a given time as well as the (R, Z)-velocity
    fields. The time-offset between the two images is also returned.

    NOTE: The way time indices are chosen necessitates *max_timeIDX_offset*
    being less than or equal to 3 in the lsc240420 data.

    Args:
        LSC_NPZ_DIR (str): Location of LSC NPZ files.
        file_prefix_list (str): Text file listing unique prefixes corresponding
                                to unique simulations.
        max_timeIDX_offset (int): Maximum timesteps-ahead to attempt
                                  prediction for. A prediction image will be chosen
                                  within this timeframe at random.
        max_file_checks (int): This dataset generates two random time indices and 
                               checks if the corresponding files exist. This 
                               argument controls the maximum number of times indices 
                               are generated before throwing an error.

    """
    def __init__(
            self,
            LSC_NPZ_DIR: str,
            file_prefix_list: str,
            max_timeIDX_offset: int,
            max_file_checks: int,
    ) -> None:        
        # Model Arguments
        self.LSC_NPZ_DIR = LSC_NPZ_DIR
        self.max_timeIDX_offset = max_timeIDX_offset
        self.max_file_checks = max_file_checks
        
        # Create filelist
        with open(file_prefix_list) as f:
            self.file_prefix_list = [line.rstrip() for line in f]

        # Shuffle the list of prefixes in-place
        random.shuffle(self.file_prefix_list)
        
        self.Nsamples = len(self.file_prefix_list)

        # Lists of fields to return images for 
        self.hydro_fields = ['density_case',
                             'density_cushion',
                             'density_maincharge',
                             'density_outside_air',
                             'density_striker',
                             'density_throw',
                             'Uvelocity',
                             'Wvelocity']
        
        # Initialize random number generator for time index selection
        self.rng = np.random.default_rng()
        
    def __len__(self):
        """Return number of samples in dataset."""
        return self.Nsamples

    def __getitem__(self, index):
        """Return a tuple of a batch's input and output data for training at a given
        index.

        """
        # Rotate index if necessary
        index = index % self.Nsamples
        
        # Get the input image. Try several indices if necessary.
        prefix_attempt = 0
        prefix_loop_break = False
        while prefix_attempt < 5:
            file_prefix = self.file_prefix_list[index]

            # Use `while` loop to search until a pair of files which exists is
            # found.
            attempt = 0
            while attempt < self.max_file_checks:
                # Files have name format
                # *lsc240420_id01001_pvi_idx00000.npz*. Choose random starting
                # index 0-96 so the end index will be less than or equal to 99.
                startIDX = self.rng.integers(0, 97)
                endIDX = self.rng.integers(1, self.max_timeIDX_offset + 1) + startIDX

                # Construct file names
                start_file = file_prefix + f'_pvi_idx{startIDX:05d}.npz'
                end_file = file_prefix + f'_pvi_idx{endIDX:05d}.npz'

                # Check if both files exist
                start_file_path = Path(self.LSC_NPZ_DIR + start_file)
                end_file_path = Path(self.LSC_NPZ_DIR + end_file)

                if start_file_path.is_file() and end_file_path.is_file():
                    prefix_loop_break = True
                    break

                attempt += 1

            if attempt == self.max_file_checks:
                fnf_msg = ("In LSC_rho2rho_temporal_DataSet, "
                           "max_file_checks "
                           f"reached for prefix: {file_prefix}")
                print(fnf_msg, file=sys.stderr)

            # Break outer loop if time-pairs were found.
            if prefix_loop_break:
                break

            # Try different prefix if no time-pairs are found.
            print(f"Prefix attempt {prefix_attempt + 1} failed. Trying next prefix.", 
                  file=sys.stderr)
            prefix_attempt += 1
            index = (index + 1) % self.Nsamples  # Rotate index if necessary
                    
        # Load NPZ files. Raise exceptions if file is not able to be loaded.
        try:
            start_npz = np.load(self.LSC_NPZ_DIR + start_file)
        except Exception as e:
            print(f"Error loading start file: {self.LSC_NPZ_DIR + start_file}",
                  file=sys.stderr)
            raise e

        try:
            end_npz = np.load(self.LSC_NPZ_DIR + end_file)
        except Exception as e:
            print(f"Error loading end file: {self.LSC_NPZ_DIR + end_file}",
                  file=sys.stderr)
            start_npz.close()
            raise e

        start_img_list = []
        end_img_list = []
        for hfield in self.hydro_fields:
            tmp_img = LSCread_npz(start_npz, hfield)
            # Remember to replace all NaNs with 0.0
            tmp_img = np.nan_to_num(tmp_img, nan=0.0)
            start_img_list.append(tmp_img)

            tmp_img = LSCread_npz(end_npz, hfield)
            # Remember to replace all NaNs with 0.0
            tmp_img = np.nan_to_num(tmp_img, nan=0.0)
            end_img_list.append(tmp_img)

        # Concatenate images channel first.
        start_img = torch.tensor(np.stack(start_img_list, axis=0)).to(torch.float32)
        end_img = torch.tensor(np.stack(end_img_list, axis=0)).to(torch.float32)

        # Get the time offset
        Dt = 0.25*(endIDX - startIDX)

        # Close the npzs
        start_npz.close()
        end_npz.close()

        return start_img, end_img, Dt
=======
        return start_img, end_img, Dt
>>>>>>> 0fa8c72f
<|MERGE_RESOLUTION|>--- conflicted
+++ resolved
@@ -481,40 +481,43 @@
         start_npz.close()
         end_npz.close()
 
-<<<<<<< HEAD
         return start_img, end_img, Dt
 
 
 class LSC_halfimage_DataSet(Dataset):
-    """This dataset returns multi-channel images at two different times
-    from the *Layered Shaped Charge* simulation. The *maximum time-offset*
-    can be specified. The channels in the images returned are the densities
-    for each material at a given time as well as the (R, Z)-velocity
-    fields. The time-offset between the two images is also returned.
-
-    NOTE: The way time indices are chosen necessitates *max_timeIDX_offset*
-    being less than or equal to 3 in the lsc240420 data.
-
-    Args:
-        LSC_NPZ_DIR (str): Location of LSC NPZ files.
-        file_prefix_list (str): Text file listing unique prefixes corresponding
-                                to unique simulations.
-        max_timeIDX_offset (int): Maximum timesteps-ahead to attempt
-                                  prediction for. A prediction image will be chosen
-                                  within this timeframe at random.
-        max_file_checks (int): This dataset generates two random time indices and 
-                               checks if the corresponding files exist. This 
-                               argument controls the maximum number of times indices 
-                               are generated before throwing an error.
-
-    """
+    """Temporal dataset with half-image."""
+    
     def __init__(
             self,
             LSC_NPZ_DIR: str,
             file_prefix_list: str,
             max_timeIDX_offset: int,
             max_file_checks: int,
-    ) -> None:        
+    ) -> None:
+        """Initialization.
+
+        This dataset returns multi-channel images at two different times from
+        the *Layered Shaped Charge* simulation. The *maximum time-offset* can
+        be specified. The channels in the images returned are the densities for
+        each material at a given time as well as the (R, Z)-velocity
+        fields. The time-offset between the two images is also returned.
+
+        NOTE: The way time indices are chosen necessitates *max_timeIDX_offset*
+        being less than or equal to 3 in the lsc240420 data.
+
+        Args:
+            LSC_NPZ_DIR (str): Location of LSC NPZ files.
+            file_prefix_list (str): Text file listing unique prefixes corresponding
+                                    to unique simulations.
+            max_timeIDX_offset (int): Maximum timesteps-ahead to attempt
+                                      prediction for. A prediction image will be chosen
+                                      within this timeframe at random.
+            max_file_checks (int): This dataset generates two random time indices and
+                                   checks if the corresponding files exist. This
+                                   argument controls the maximum number of times indices
+                                   are generated before throwing an error.
+
+        """
         # Model Arguments
         self.LSC_NPZ_DIR = LSC_NPZ_DIR
         self.max_timeIDX_offset = max_timeIDX_offset
@@ -542,15 +545,13 @@
         # Initialize random number generator for time index selection
         self.rng = np.random.default_rng()
         
-    def __len__(self):
+    def __len__(self) -> int:
         """Return number of samples in dataset."""
         return self.Nsamples
 
-    def __getitem__(self, index):
-        """Return a tuple of a batch's input and output data for training at a given
-        index.
-
-        """
+    def __getitem__(self, index: int) -> tuple[torch.Tensor, torch.Tensor, torch.Tensor]:
+        """Return a tuple of a batch's input and output."""
+        
         # Rotate index if necessary
         index = index % self.Nsamples
         
@@ -640,7 +641,4 @@
         start_npz.close()
         end_npz.close()
 
-        return start_img, end_img, Dt
-=======
-        return start_img, end_img, Dt
->>>>>>> 0fa8c72f
+        return start_img, end_img, Dt